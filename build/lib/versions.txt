--- conflicted
+++ resolved
@@ -68,6 +68,7 @@
 rome.jar                            | 0.9                                                          | Apache 2.0
 rome-fetcher.jar                    | 0.9                                                          | Apache 2.0
 servlet-api.jar                     | 3.1 - from Jetty 9.1.5.v20140505                             |
+servlet-api-schemas.jar             | 3.1 - from Jetty 9.1.5.v20140505                             |
 shaj.jar                            | 0.5                                                          | Apache 2.0
 sitemesh.jar                        | 2.2.1                                                        | Apache 1.1
 slf4j-api                           | 1.7.7                                                        | http://www.slf4j.org/license.html
@@ -81,10 +82,6 @@
 
 Notes
 -----
-<<<<<<< HEAD
 1) proxool - patched ProxyConnection to send log message in #registerClosedStatement to debug instead of warn
-2) mina-filter-ssl - applied patch to resize buffers OF-496 DIRMINA-914. Source code used: https://git-wip-us.apache.org/repos/asf?p=mina.git;a=commit;h=dd6395befe672d7bdb210b28b1b81592a3dc5e64
-3) npn-boot-1.1.7.v20140316.jar added to dist folder
-=======
-1) proxool - patched ProxyConnection to send log message in #registerClosedStatement to debug instead of warn
->>>>>>> 4a4cb5d8
+2) mina-* - upgraded to MINA 2.0.7; added javassist/ognl dependencies
+3) npn-boot-1.1.7.v20140316.jar added to dist folder